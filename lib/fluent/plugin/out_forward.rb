#
# Fluent
#
# Copyright (C) 2011 FURUHASHI Sadayuki
#
#    Licensed under the Apache License, Version 2.0 (the "License");
#    you may not use this file except in compliance with the License.
#    You may obtain a copy of the License at
#
#        http://www.apache.org/licenses/LICENSE-2.0
#
#    Unless required by applicable law or agreed to in writing, software
#    distributed under the License is distributed on an "AS IS" BASIS,
#    WITHOUT WARRANTIES OR CONDITIONS OF ANY KIND, either express or implied.
#    See the License for the specific language governing permissions and
#    limitations under the License.
#
module Fluent


class ForwardOutput < ObjectBufferedOutput
  Plugin.register_output('forward', self)

  def initialize
    super
    require 'socket'
    require 'fileutils'
    require 'fluent/plugin/socket_util'
    @nodes = []  #=> [Node]
  end

  config_param :send_timeout, :time, :default => 60
  config_param :heartbeat, :default => :udp do |val|
    case val.downcase
    when 'tcp'
      :tcp
    when 'udp'
      :udp
    else
      raise ConfigError, "forward output heartbeat type is 'tcp' or 'udp'"
    end
  end
  config_param :heartbeat_interval, :time, :default => 1
  config_param :recover_wait, :time, :default => 10
  config_param :hard_timeout, :time, :default => 60
  config_param :expire_dns_cache, :time, :default => nil  # 0 means disable cache
  config_param :phi_threshold, :integer, :default => 16
  attr_reader :nodes

  # backward compatibility
  config_param :port, :integer, :default => DEFAULT_LISTEN_PORT
  config_param :host, :string, :default => nil

  def configure(conf)
    super

    # backward compatibility
    if host = conf['host']
      $log.warn "'host' option in forward output is obsoleted. Use '<server> host xxx </server>' instead."
      port = conf['port']
      port = port ? port.to_i : DEFAULT_LISTEN_PORT
      e = conf.add_element('server')
      e['host'] = host
      e['port'] = port.to_s
    end

    recover_sample_size = @recover_wait / @heartbeat_interval

    conf.elements.each {|e|
      next if e.name != "server"

      host = e['host']
      port = e['port']
      port = port ? port.to_i : DEFAULT_LISTEN_PORT

      weight = e['weight']
      weight = weight ? weight.to_i : 60

      standby = !!e['standby']

      name = e['name']
      unless name
        name = "#{host}:#{port}"
      end

      failure = FailureDetector.new(@heartbeat_interval, @hard_timeout, Time.now.to_i.to_f)
      @nodes << Node.new(name, host, port, weight, standby, failure,
                         @phi_threshold, recover_sample_size, @expire_dns_cache)
      $log.info "adding forwarding server '#{name}'", :host=>host, :port=>port, :weight=>weight
    }
  end

  def start
    super

    @rand_seed = Random.new.seed
    rebuild_weight_array
    @rr = 0

    @loop = Coolio::Loop.new

<<<<<<< HEAD
    # Assume all hosts are same protocol.
    @usock = SocketUtil.create_udp_socket(@nodes.first.host)
    @usock.fcntl(Fcntl::F_SETFL, Fcntl::O_NONBLOCK)
    @hb = HeartbeatHandler.new(@usock, method(:on_heartbeat))
    @loop.attach(@hb)

=======
    if @heartbeat == :udp
      # Assume all hosts are same protocol.
      @usock = SocketUtil.create_udp_socket(@nodes.first.host)
      @hb = HeartbeatHandler.new(@usock, method(:on_heartbeat))
      @loop.attach(@hb)
    end
>>>>>>> 68fe4518
    @timer = HeartbeatRequestTimer.new(@heartbeat_interval, method(:on_timer))
    @loop.attach(@timer)

    @thread = Thread.new(&method(:run))
  end

  def shutdown
    @finished = true
    @loop.watchers.each {|w| w.detach }
    @loop.stop
    @thread.join
    @usock.close if @usock
  end

  def run
    @loop.run
  rescue
    $log.error "unexpected error", :error=>$!.to_s
    $log.error_backtrace
  end

  # override BufferedOutput#emit
  def emit(tag, es, chain)
    data = es.to_msgpack_stream
    if @buffer.emit(tag, data, chain)  # use key = tag
      submit_flush
    end
  end

  def write_objects(tag, es)
    error = nil

    wlen = @weight_array.length
    wlen.times do
      @rr = (@rr + 1) % wlen
      node = @weight_array[@rr]

      if node.available?
        begin
          send_data(node, tag, es)
          return
        rescue
          # for load balancing during detecting crashed servers
          error = $!  # use the latest error
        end
      end
    end

    if error
      raise error
    else
      raise "no nodes are available"  # TODO message
    end
  end

  private

  def rebuild_weight_array
    standby_nodes, regular_nodes = @nodes.partition {|n|
      n.standby?
    }

    lost_weight = 0
    regular_nodes.each {|n|
      unless n.available?
        lost_weight += n.weight
      end
    }
    $log.debug "rebuilding weight array", :lost_weight=>lost_weight

    if lost_weight > 0
      standby_nodes.each {|n|
        if n.available?
          regular_nodes << n
          $log.info "using standby node #{n.host}:#{n.port}", :weight=>n.weight
          lost_weight -= n.weight
          break if lost_weight <= 0
        end
      }
    end

    weight_array = []
    gcd = regular_nodes.map {|n| n.weight }.inject(0) {|r,w| r.gcd(w) }
    regular_nodes.each {|n|
      (n.weight / gcd).times {
        weight_array << n
      }
    }

    # for load balancing during detecting crashed servers
    coe = (regular_nodes.size * 6) / weight_array.size
    weight_array *= coe if coe > 1

    r = Random.new(@rand_seed)
    weight_array.sort_by! { r.rand }

    @weight_array = weight_array
  end

  # MessagePack FixArray length = 2
  FORWARD_HEADER = [0x92].pack('C')

  FORWARD_TCP_HEARTBEAT_DATA = FORWARD_HEADER + ''.to_msgpack + [].to_msgpack
  def send_heartbeat_tcp(node)
    sock = connect(node)
    begin
      opt = [1, @send_timeout.to_i].pack('I!I!')  # { int l_onoff; int l_linger; }
      sock.setsockopt(Socket::SOL_SOCKET, Socket::SO_LINGER, opt)
      opt = [@send_timeout.to_i, 0].pack('L!L!')  # struct timeval
      sock.setsockopt(Socket::SOL_SOCKET, Socket::SO_SNDTIMEO, opt)
      sock.write FORWARD_TCP_HEARTBEAT_DATA
      node.heartbeat(true)
    ensure
      sock.close
    end
  end

  def send_data(node, tag, es)
    sock = connect(node)
    begin
      opt = [1, @send_timeout.to_i].pack('I!I!')  # { int l_onoff; int l_linger; }
      sock.setsockopt(Socket::SOL_SOCKET, Socket::SO_LINGER, opt)

      opt = [@send_timeout.to_i, 0].pack('L!L!')  # struct timeval
      sock.setsockopt(Socket::SOL_SOCKET, Socket::SO_SNDTIMEO, opt)

      # beginArray(2)
      sock.write FORWARD_HEADER

      # writeRaw(tag)
      sock.write tag.to_msgpack  # tag

      # beginRaw(size)
      sz = es.size
      #if sz < 32
      #  # FixRaw
      #  sock.write [0xa0 | sz].pack('C')
      #elsif sz < 65536
      #  # raw 16
      #  sock.write [0xda, sz].pack('Cn')
      #else
        # raw 32
        sock.write [0xdb, sz].pack('CN')
      #end

      # writeRawBody(packed_es)
      es.write_to(sock)

      node.heartbeat(false)
    ensure
      sock.close
    end
  end

  def connect(node)
    # TODO unix socket?
    TCPSocket.new(node.resolved_host, node.port)
  end

  class HeartbeatRequestTimer < Coolio::TimerWatcher
    def initialize(interval, callback)
      super(interval, true)
      @callback = callback
    end

    def on_timer
      @callback.call
    rescue
      # TODO log?
    end
  end

  def on_timer
    return if @finished
    @nodes.each {|n|
      if n.tick
        rebuild_weight_array
      end
      begin
<<<<<<< HEAD
        #$log.trace "sending heartbeat #{n.host}:#{n.port}"
        @usock.send "\0", 0, Socket.pack_sockaddr_in(n.port, n.resolved_host)
      rescue Errno::EAGAIN, Errno::EWOULDBLOCK, Errno::EINTR
=======
        #$log.trace "sending heartbeat #{n.host}:#{n.port} on #{@heartbeat}"
        if @heartbeat == :tcp
          send_heartbeat_tcp(n)
        else
          @usock.send "\0", 0, Socket.pack_sockaddr_in(n.port, n.resolved_host)
        end
>>>>>>> 68fe4518
      rescue
        # TODO log
        $log.debug "failed to send heartbeat packet to #{n.host}:#{n.port}", :error=>$!.to_s
      end
    }
  end

  class HeartbeatHandler < Coolio::IO
    def initialize(io, callback)
      super(io)
      @io = io
      @callback = callback
    end

    def on_readable
      begin
        msg, addr = @io.recvfrom(1024)
      rescue Errno::EAGAIN, Errno::EWOULDBLOCK, Errno::EINTR
        return
      end
      host = addr[3]
      port = addr[1]
      sockaddr = Socket.pack_sockaddr_in(port, host)
      @callback.call(sockaddr, msg)
    rescue
      # TODO log?
    end
  end

  def on_heartbeat(sockaddr, msg)
    port, host = Socket.unpack_sockaddr_in(sockaddr)
    if node = @nodes.find {|n| n.sockaddr == sockaddr }
      #$log.trace "heartbeat from '#{node.name}'", :host=>node.host, :port=>node.port
      if node.heartbeat
        rebuild_weight_array
      end
    end
  end

  class Node
    def initialize(name, host, port, weight, standby, failure,
                   phi_threshold, recover_sample_size, expire_dns_cache)
      @name = name
      @host = host
      @port = port
      @weight = weight
      @standby = standby
      @failure = failure
      @phi_threshold = phi_threshold
      @recover_sample_size = recover_sample_size
      @expire_dns_cache = expire_dns_cache
      @available = true

      @resolved_host = nil
      @resolved_time = 0
      resolved_host  # check dns
    end

    attr_reader :name, :host, :port, :weight
    attr_writer :weight, :standby, :available
    attr_reader :sockaddr  # used by on_heartbeat

    def available?
      @available
    end

    def standby?
      @standby
    end

    def resolved_host
      case @expire_dns_cache
      when 0
        # cache is disabled
        return resolve_dns!

      when nil
        # persistent cache
        return @resolved_host ||= resolve_dns!

      else
        now = Engine.now
        rh = @resolved_host
        if !rh || now - @resolved_time >= @expire_dns_cache
          rh = @resolved_host = resolve_dns!
          @resolved_time = now
        end
        return rh
      end
    end

    def resolve_dns!
      @sockaddr = Socket.pack_sockaddr_in(@port, @host)
      port, resolved_host = Socket.unpack_sockaddr_in(sockaddr)
      return resolved_host
    end
    private :resolve_dns!

    def tick
      now = Time.now.to_f
      if !@available
        if @failure.hard_timeout?(now)
          @failure.clear
        end
        return nil
      end

      if @failure.hard_timeout?(now)
        $log.info "detached forwarding server '#{@name}'", :host=>@host, :port=>@port, :hard_timeout=>true
        @available = false
        @resolved_host = nil  # expire cached host
        @failure.clear
        return true
      end

      phi = @failure.phi(now)
      #$log.trace "phi '#{@name}'", :host=>@host, :port=>@port, :phi=>phi
      if phi > @phi_threshold
        $log.info "detached forwarding server '#{@name}'", :host=>@host, :port=>@port, :phi=>phi
        @available = false
        @resolved_host = nil  # expire cached host
        @failure.clear
        return true
      else
        return false
      end
    end

    def heartbeat(detect=true)
      now = Time.now.to_f
      @failure.add(now)
      #$log.trace "heartbeat from '#{@name}'", :host=>@host, :port=>@port, :available=>@available, :sample_size=>@failure.sample_size
      if detect && !@available && @failure.sample_size > @recover_sample_size
        @available = true
        $log.info "recovered forwarding server '#{@name}'", :host=>@host, :port=>@port
        return true
      else
        return nil
      end
    end

    def to_msgpack(out = '')
      [@host, @port, @weight, @available].to_msgpack(out)
    end
  end

  class FailureDetector
    PHI_FACTOR = 1.0 / Math.log(10.0)
    SAMPLE_SIZE = 1000

    def initialize(heartbeat_interval, hard_timeout, init_last)
      @heartbeat_interval = heartbeat_interval
      @last = init_last
      @hard_timeout = hard_timeout

      # microsec
      @init_gap = (heartbeat_interval * 1e6).to_i
      @window = [@init_gap]
    end

    def hard_timeout?(now)
      now - @last > @hard_timeout
    end

    def add(now)
      if @window.empty?
        @window << @init_gap
        @last = now
      else
        gap = now - @last
        @window << (gap * 1e6).to_i
        @window.shift if @window.length > SAMPLE_SIZE
        @last = now
      end
    end

    def phi(now)
      size = @window.size
      return 0.0 if size == 0

      # Calculate weighted moving average
      mean_usec = 0
      fact = 0
      @window.each_with_index {|gap,i|
        mean_usec += gap * (1+i)
        fact += (1+i)
      }
      mean_usec = mean_usec / fact

      # Normalize arrive intervals into 1sec
      mean = (mean_usec.to_f / 1e6) - @heartbeat_interval + 1

      # Calculate phi of the phi accrual failure detector
      t = now - @last
      phi = PHI_FACTOR * t / mean

      return phi
    end

    def sample_size
      @window.size
    end

    def clear
      @window.clear
      @last = 0
    end
  end

  ## TODO
  #class RPC
  #  def initialize(this)
  #    @this = this
  #  end
  #
  #  def list_nodes
  #    @this.nodes
  #  end
  #
  #  def list_fault_nodes
  #    list_nodes.select {|n| !n.available? }
  #  end
  #
  #  def list_available_nodes
  #    list_nodes.select {|n| n.available? }
  #  end
  #
  #  def add_node(name, host, port, weight)
  #  end
  #
  #  def recover_node(host, port)
  #  end
  #
  #  def remove_node(host, port)
  #  end
  #end
end


end<|MERGE_RESOLUTION|>--- conflicted
+++ resolved
@@ -99,21 +99,14 @@
 
     @loop = Coolio::Loop.new
 
-<<<<<<< HEAD
-    # Assume all hosts are same protocol.
-    @usock = SocketUtil.create_udp_socket(@nodes.first.host)
-    @usock.fcntl(Fcntl::F_SETFL, Fcntl::O_NONBLOCK)
-    @hb = HeartbeatHandler.new(@usock, method(:on_heartbeat))
-    @loop.attach(@hb)
-
-=======
     if @heartbeat == :udp
       # Assume all hosts are same protocol.
       @usock = SocketUtil.create_udp_socket(@nodes.first.host)
+      @usock.fcntl(Fcntl::F_SETFL, Fcntl::O_NONBLOCK)
       @hb = HeartbeatHandler.new(@usock, method(:on_heartbeat))
       @loop.attach(@hb)
     end
->>>>>>> 68fe4518
+
     @timer = HeartbeatRequestTimer.new(@heartbeat_interval, method(:on_timer))
     @loop.attach(@timer)
 
@@ -293,19 +286,13 @@
         rebuild_weight_array
       end
       begin
-<<<<<<< HEAD
-        #$log.trace "sending heartbeat #{n.host}:#{n.port}"
-        @usock.send "\0", 0, Socket.pack_sockaddr_in(n.port, n.resolved_host)
-      rescue Errno::EAGAIN, Errno::EWOULDBLOCK, Errno::EINTR
-=======
         #$log.trace "sending heartbeat #{n.host}:#{n.port} on #{@heartbeat}"
         if @heartbeat == :tcp
           send_heartbeat_tcp(n)
         else
           @usock.send "\0", 0, Socket.pack_sockaddr_in(n.port, n.resolved_host)
         end
->>>>>>> 68fe4518
-      rescue
+      rescue Errno::EAGAIN, Errno::EWOULDBLOCK, Errno::EINTR
         # TODO log
         $log.debug "failed to send heartbeat packet to #{n.host}:#{n.port}", :error=>$!.to_s
       end
