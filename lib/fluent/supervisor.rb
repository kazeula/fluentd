#
# Fluentd
#
#    Licensed under the Apache License, Version 2.0 (the "License");
#    you may not use this file except in compliance with the License.
#    You may obtain a copy of the License at
#
#        http://www.apache.org/licenses/LICENSE-2.0
#
#    Unless required by applicable law or agreed to in writing, software
#    distributed under the License is distributed on an "AS IS" BASIS,
#    WITHOUT WARRANTIES OR CONDITIONS OF ANY KIND, either express or implied.
#    See the License for the specific language governing permissions and
#    limitations under the License.
#
<<<<<<< HEAD

require 'fluent/load'
require 'etc'
=======
require 'windows/library'
require 'windows/system_info'
include Windows::Library
include Windows::SystemInfo
>>>>>>> 8f1a8687

module Fluent
  class Supervisor
    def self.get_etc_passwd(user)
      if user.to_i.to_s == user
        Etc.getpwuid(user.to_i)
      else
        Etc.getpwnam(user)
      end
    end

    def self.get_etc_group(group)
      if group.to_i.to_s == group
        Etc.getgrgid(group.to_i)
      else
        Etc.getgrnam(group)
      end
    end

    class LoggerInitializer
      def initialize(path, level, chuser, chgroup, opts)
        @path = path
        @level = level
        @chuser = chuser
        @chgroup = chgroup
        @opts = opts
      end

      def init
        if @path && @path != "-"
          @io = File.open(@path, "a")
          if @chuser || @chgroup
            chuid = @chuser ? Supervisor.get_etc_passwd(@chuser).uid : nil
            chgid = @chgroup ? Supervisor.get_etc_group(@chgroup).gid : nil
            File.chown(chuid, chgid, @path)
          end
        else
          @io = STDOUT
        end

        $log = Fluent::Log.new(@io, @level, @opts)
        $log.enable_color(false) if @path
        $log.enable_debug if @level <= Fluent::Log::LEVEL_DEBUG
      end

      def stdout?
        @io == STDOUT
      end

      def reopen!
        if @path && @path != "-"
          @io.reopen(@path, "a")
        end
        self
      end

      def level=(level)
        @level = level
        $log.level = level
      end
    end

    def self.default_options
      {
        :config_path => Fluent::DEFAULT_CONFIG_PATH,
        :plugin_dirs => [Fluent::DEFAULT_PLUGIN_DIR],
        :log_level => Fluent::Log::LEVEL_INFO,
        :log_path => nil,
        :daemonize => nil,
        :libs => [],
        :setup_path => nil,
        :chuser => nil,
        :chgroup => nil,
        :suppress_interval => 0,
        :suppress_repeated_stacktrace => true,
        :without_source => false,
        :use_v1_config => true,
        :supervise => true,
      }
    end

    def initialize(opt)
      @daemonize = opt[:daemonize]
      @supervise = opt[:supervise]
      @config_path = opt[:config_path]
      @inline_config = opt[:inline_config]
      @use_v1_config = opt[:use_v1_config]
      @log_path = opt[:log_path]
      @dry_run = opt[:dry_run]
      @libs = opt[:libs]
      @plugin_dirs = opt[:plugin_dirs]
      @chgroup = opt[:chgroup]
      @chuser = opt[:chuser]
      @rpc_server = nil

      @log_level = opt[:log_level]
      @suppress_interval = opt[:suppress_interval]
      @suppress_config_dump = opt[:suppress_config_dump]
<<<<<<< HEAD
      @without_source = opt[:without_source]
=======
      @use_v1_config = opt[:use_v1_config]
      @usespawn = opt[:usespawn]
      @signame = opt[:signame]
>>>>>>> 8f1a8687

      $platformwin = false
      if RUBY_PLATFORM.downcase =~ /mswin(?!ce)|mingw|cygwin|bccwin/
        $platformwin = true
      end
      if $platformwin
        ruby_path = "\0" * 256
        GetModuleFileName.call(0,ruby_path,256)
        ruby_path = ruby_path.rstrip.gsub(/\\/, '/')
        @rubybin_dir = ruby_path[0, ruby_path.rindex("/")]
        @winosvi = windows_version
      end
      log_opts = {:suppress_repeated_stacktrace => opt[:suppress_repeated_stacktrace]}
      @log = LoggerInitializer.new(@log_path, @log_level, @chuser, @chgroup, log_opts)
      @finished = false
      @main_pid = nil
    end

    def start
      @log.init
      read_config
      apply_system_config

      dry_run if @dry_run
      start_daemonize if @daemonize
<<<<<<< HEAD
      setup_rpc_server if @rpc_endpoint
      if @supervise
        install_supervisor_signal_handlers
        run_rpc_server if @rpc_endpoint
        until @finished
          supervise do
            change_privilege
            init_engine
            install_main_process_signal_handlers
            run_configure
            finish_daemonize if @daemonize
            run_engine
            exit 0
          end
          $log.error "fluentd main process died unexpectedly. restarting." unless @finished
        end
      else
        $log.info "starting fluentd-#{Fluent::VERSION} without supervision"
        run_rpc_server if @rpc_endpoint
        main_process do
=======
      unless $platformwin
        install_supervisor_signal_handlers
      else
        if @usespawn == 0
          install_supervisor_winsigint_handler
          install_supervisor_signal_handlers
        end
      end

      until @finished
        supervise do
          read_config
>>>>>>> 8f1a8687
          change_privilege
          init_engine
          unless $platformwin
            install_main_process_signal_handlers
          else
            install_main_process_winsigint_handler
            install_main_process_signal_handlers
          end
          run_configure
          finish_daemonize if @daemonize
          run_engine
          exit 0
        end
      end
      stop_rpc_server if @rpc_endpoint
    end

    def options
      {
        'config_path' => @config_path,
        'pid_file' => @daemonize,
        'plugin_dirs' => @plugin_dirs,
        'log_path' => @log_path
      }
    end

    private

    def dry_run
      $log.info "starting fluentd-#{Fluent::VERSION} as dry run mode"

      change_privilege
      init_engine
      install_main_process_signal_handlers
      run_configure
      exit 0
    rescue => e
      $log.error "dry run failed: #{e}"
      exit 1
    end

    def start_daemonize
      @wait_daemonize_pipe_r, @wait_daemonize_pipe_w = IO.pipe

      if fork
        # console process
        @wait_daemonize_pipe_w.close
        @wait_daemonize_pipe_w = nil
        wait_daemonize
        exit 0
      end

      # daemonize intermediate process
      @wait_daemonize_pipe_r.close
      @wait_daemonize_pipe_r = nil

      # in case the child process forked during run_configure
      @wait_daemonize_pipe_w.fcntl(Fcntl::F_SETFD, Fcntl::FD_CLOEXEC)

      Process.setsid
      exit!(0) if fork
      File.umask(0)

      # supervisor process
      @supervisor_pid = Process.pid
    end

    def wait_daemonize
      supervisor_pid = @wait_daemonize_pipe_r.read
      if supervisor_pid.empty?
        # initialization failed
        exit! 1
      end

      @wait_daemonize_pipe_r.close
      @wait_daemonize_pipe_r = nil

      # write pid file
      File.open(@daemonize, "w") {|f|
        f.write supervisor_pid
      }
    end

    def finish_daemonize
      if @wait_daemonize_pipe_w
        STDIN.reopen("/dev/null")
        STDOUT.reopen("/dev/null", "w")
        STDERR.reopen("/dev/null", "w")
        @wait_daemonize_pipe_w.write @supervisor_pid.to_s
        @wait_daemonize_pipe_w.close
        @wait_daemonize_pipe_w = nil
      end
    end

    def setup_rpc_server
      @rpc_server = RPC::Server.new(@rpc_endpoint, $log)

      # built-in RPC for signals
      @rpc_server.mount_proc('/api/processes.interruptWorkers') { |req, res|
        $log.debug "fluentd RPC got /api/processes.interruptWorkers request"
        supervisor_sigint_handler
        nil
      }
      @rpc_server.mount_proc('/api/processes.killWorkers') { |req, res|
        $log.debug "fluentd RPC got /api/processes.killWorkers request"
        supervisor_sigterm_handler
        nil
      }
      @rpc_server.mount_proc('/api/plugins.flushBuffers') { |req, res|
        $log.debug "fluentd RPC got /api/plugins.flushBuffers request"
        supervisor_sigusr1_handler
        nil
      }
      @rpc_server.mount_proc('/api/config.reload') { |req, res|
        $log.debug "fluentd RPC got /api/config.reload request"
        $log.info "restarting"
        supervisor_sighup_handler
        nil
      }
    end

    def run_rpc_server
      @rpc_server.start
    end

    def stop_rpc_server
      @rpc_server.shutdown
    end

    def supervise(&block)
      start_time = Time.now

      $log.info "starting fluentd-#{Fluent::VERSION}"
      $log.info "is windows platform : #{$platformwin}"

      unless $platformwin
        @main_pid = fork do
          main_process(&block)
        end
      else
        if @usespawn == 0
          fluentd_spawn_cmd = @rubybin_dir+"/ruby.exe '"+@rubybin_dir+"/fluentd' "
          $fluentdargv.each{|a|
            fluentd_spawn_cmd << (a + " ")
          }
          fluentd_spawn_cmd << ("-U " + Process.pid.to_s)
          $log.info "spawn command to main (windows) : " + fluentd_spawn_cmd
          @main_pid = Process.spawn(fluentd_spawn_cmd)
        else
          main_process(&block)
        end
      end

      if @daemonize && @wait_daemonize_pipe_w
        STDIN.reopen("/dev/null")
        STDOUT.reopen("/dev/null", "w")
        STDERR.reopen("/dev/null", "w")
        @wait_daemonize_pipe_w.close
        @wait_daemonize_pipe_w = nil
      end

      unless $platformwin
        Process.waitpid(@main_pid)
        @main_pid = nil
      else
        if @usespawn == 0
          Process.waitpid(@main_pid)
        end
      end

      ecode = $?.to_i

      if $platformwin
        @th_sv.join
      end

      $log.info "process finished", :code=>ecode

      if !@finished && Time.now - start_time < 1
        $log.warn "process died within 1 second. exit."
        exit ecode
      end
    end

    def main_process(&block)
      begin
        block.call
        if $platformwin
          @th_ma.join
        end

      rescue Fluent::ConfigError
        $log.error "config error", :file=>@config_path, :error=>$!.to_s
        $log.debug_backtrace
        unless @log.stdout?
          console = Fluent::Log.new(STDOUT, @log_level).enable_debug
          console.error "config error", :file=>@config_path, :error=>$!.to_s
          console.debug_backtrace
        end

      rescue
        $log.error "unexpected error", :error=>$!.to_s
        $log.error_backtrace
        unless @log.stdout?
          console = Fluent::Log.new(STDOUT, @log_level).enable_debug
          console.error "unexpected error", :error=>$!.to_s
          console.error_backtrace
        end
      end

      exit! 1
    end

    require 'win32/ipc'
    require 'win32/event'
    def install_supervisor_signal_handlers
      trap :INT do
        $log.debug "fluentd supervisor process get SIGINT"
<<<<<<< HEAD
        supervisor_sigint_handler
=======
        @finished = true
        unless $platformwin
          if pid = @main_pid
            # kill processes only still exists
            unless Process.waitpid(pid, Process::WNOHANG)
              begin
                Process.kill(:INT, pid)
              rescue Errno::ESRCH
                # ignore processes already died
              end
            end
          end
        else
          begin
            @evtend.set
          rescue
            # nothing to do.
          end
        end
>>>>>>> 8f1a8687
      end

      trap :TERM do
        $log.debug "fluentd supervisor process get SIGTERM"
        supervisor_sigterm_handler
      end

<<<<<<< HEAD
      trap :HUP do
        $log.debug "fluentd supervisor process get SIGHUP"
        $log.info "restarting"
        supervisor_sighup_handler
      end

      trap :USR1 do
        $log.debug "fluentd supervisor process get SIGUSR1"
        supervisor_sigusr1_handler
      end
    end

    def supervisor_sigint_handler
      @finished = true
      if pid = @main_pid
        # kill processes only still exists
        unless Process.waitpid(pid, Process::WNOHANG)
          begin
            Process.kill(:INT, pid)
          rescue Errno::ESRCH
            # ignore processes already died
          end
        end
      end
    end

    def supervisor_sigterm_handler
      @finished = true
      if pid = @main_pid
        # kill processes only still exists
        unless Process.waitpid(pid, Process::WNOHANG)
          begin
            Process.kill(:TERM, pid)
          rescue Errno::ESRCH
            # ignore processes already died
          end
        end
      end
    end

    def supervisor_sighup_handler
      # Creating new thread due to mutex can't lock
      # in main thread during trap context
      Thread.new {
        read_config
        apply_system_config
        if pid = @main_pid
          Process.kill(:TERM, pid)
          # don't resuce Erro::ESRSH here (invalid status)
=======
      unless $platformwin
        trap :HUP do
          $log.debug "fluentd supervisor process get SIGHUP"
          $log.info "restarting"
          if pid = @main_pid
            Process.kill(:TERM, pid)
            # don't resuce Erro::ESRSH here (invalid status)
          end
        end
      end

      unless $platformwin
        trap :USR1 do
          $log.debug "fluentd supervisor process get SIGUSR1"
          @log.reopen!
          if pid = @main_pid
            Process.kill(:USR1, pid)
            # don't resuce Erro::ESRSH here (invalid status)
          end
>>>>>>> 8f1a8687
        end
      }.run
    end

    def supervisor_sigusr1_handler
      @log.reopen!
      if pid = @main_pid
        Process.kill(:USR1, pid)
        # don't resuce Erro::ESRSH here (invalid status)
      end
    end

    def read_config
      $log.info "reading config file", :path => @config_path
      @config_fname = File.basename(@config_path)
      @config_basedir = File.dirname(@config_path)
      @config_data = File.read(@config_path)
      if @inline_config == '-'
        @config_data << "\n" << STDIN.read
      elsif @inline_config
        @config_data << "\n" << @inline_config.gsub("\\n","\n")
      end
      @conf = Fluent::Config.parse(@config_data, @config_fname, @config_basedir, @use_v1_config)
    end

    class SystemConfig
      include Configurable

      config_param :log_level, :default => nil do |level|
        Log.str_to_level(level)
      end
      config_param :suppress_repeated_stacktrace, :bool, :default => nil
      config_param :emit_error_log_interval, :time, :default => nil
      config_param :suppress_config_dump, :bool, :default => nil
      config_param :without_source, :bool, :default => nil
      config_param :rpc_endpoint, :string, :default => nil

      def initialize(conf)
        super()
        configure(conf)
      end

      def apply(supervisor)
        system = self
        supervisor.instance_eval {
          @log.level = @log_level = system.log_level unless system.log_level.nil?
          @suppress_interval = system.emit_error_log_interval unless system.emit_error_log_interval.nil?
          @suppress_config_dump = system.suppress_config_dump unless system.suppress_config_dump.nil?
          @suppress_repeated_stacktrace = system.suppress_repeated_stacktrace unless system.suppress_repeated_stacktrace.nil?
          @without_source = system.without_source unless system.without_source.nil?
          @rpc_endpoint = system.rpc_endpoint unless system.rpc_endpoint.nil?
        }
      end
    end

    # TODO: this method should be moved to SystemConfig class method
    def apply_system_config
      systems = @conf.elements.select { |e|
        e.name == 'system'
      }
      return if systems.empty?
      raise ConfigError, "<system> is duplicated. <system> should be only one" if systems.size > 1

      SystemConfig.new(systems.first).apply(self)
    end

    def run_configure
      Fluent::Engine.run_configure(@conf)
    end

    def change_privilege
      if @chgroup
        etc_group = Supervisor.get_etc_group(@chgroup)
        Process::GID.change_privilege(etc_group.gid)
      end

      if @chuser
        etc_pw = Supervisor.get_etc_passwd(@chuser)
        user_groups = [etc_pw.gid]
        Etc.setgrent
        Etc.group { |gr| user_groups << gr.gid if gr.mem.include?(etc_pw.name) } # emulate 'id -G'

        Process.groups = Process.groups | user_groups
        Process::UID.change_privilege(etc_pw.uid)
      end
    end

    def init_engine
      init_opts = {:suppress_interval => @suppress_interval, :suppress_config_dump => @suppress_config_dump, :without_source => @without_source}
      Fluent::Engine.init(init_opts)

      @libs.each {|lib|
        require lib
      }

      @plugin_dirs.each {|dir|
        if Dir.exist?(dir)
          dir = File.expand_path(dir)
          Fluent::Engine.load_plugin_dir(dir)
        end
      }
    end

    def install_main_process_signal_handlers
      # Strictly speaking, these signal handling is not thread safe.
      # But enough safe to limit twice call of Fluent::Engine.stop.

      trap :INT do
        $log.debug "fluentd main process get SIGINT"
        unless $platformwin
          unless @finished
            @finished = true
            $log.debug "getting start to shutdown main process"
            Fluent::Engine.stop
          end
        else
          begin
            @evtend.set
          rescue
            # nothing to do.
          end
        end
      end

      trap :TERM do
        $log.debug "fluentd main process get SIGTERM"
        unless @finished
          @finished = true
          $log.debug "getting start to shutdown main process"
          Fluent::Engine.stop
        end
      end

      unless $platformwin
        trap :HUP do
          # TODO
          $log.debug "fluentd main process get SIGHUP"
        end
      end

      unless $platformwin
        trap :USR1 do
          $log.debug "fluentd main process get SIGUSR1"
          $log.info "force flushing buffered events"
          @log.reopen!

          # Creating new thread due to mutex can't lock
          # in main thread during trap context
          Thread.new {
            begin
              Fluent::Engine.flush!
              $log.debug "flushing thread: flushed"
            rescue Exception => e
              $log.warn "flushing thread error: #{e}"
            end
          }.run
        end
      end
    end

    def run_engine
      Fluent::Engine.run
    end

    def install_supervisor_winsigint_handler
      @winintname = (@signame == nil) ? "fluentdwinsigint_#{Process.pid}" : @signame
      @th_sv = Thread.new do 
        @evtend = Win32::Event.new(@winintname, true)
        until @evtend.signaled?
          sleep(1)
        end
        @evtend.close
        winsigint_supervisor 
      end
    end

    def install_main_process_winsigint_handler
      @winintname = (@signame == nil) ? "fluentdwinsigint_#{@usespawn}" : @signame
      @th_ma = Thread.new do
        @evtend = Win32::Event.open(@winintname)
        until @evtend.signaled?
          sleep(1)
        end
        @evtend.close
        winsigint_main_process 
      end
      $log.debug "install_main_process_winsigint_handler***** installed main winsiginthandler"
    end

    def winsigint_supervisor
      @finished = true
      if pid = @main_pid
        unless Process.waitpid(pid, Process::WNOHANG)
          sigx = (@winosvi >= 6.2) ? (:INT) : (:KILL)
          begin
            Process.kill(sigx, pid)
          rescue Errno::ESRCH
            # ignore processes already died
          end
        end
      end
    end

    def winsigint_main_process
      unless @finished
        @finished = true
        $log.debug "getting start to shutdown main process"
        Fluent::Engine.stop
      end
    end
  end
end<|MERGE_RESOLUTION|>--- conflicted
+++ resolved
@@ -13,16 +13,13 @@
 #    See the License for the specific language governing permissions and
 #    limitations under the License.
 #
-<<<<<<< HEAD
 
 require 'fluent/load'
 require 'etc'
-=======
 require 'windows/library'
 require 'windows/system_info'
 include Windows::Library
 include Windows::SystemInfo
->>>>>>> 8f1a8687
 
 module Fluent
   class Supervisor
@@ -101,6 +98,8 @@
         :without_source => false,
         :use_v1_config => true,
         :supervise => true,
+        :signame => nil,
+        :winsvcreg => nil,
       }
     end
 
@@ -121,18 +120,10 @@
       @log_level = opt[:log_level]
       @suppress_interval = opt[:suppress_interval]
       @suppress_config_dump = opt[:suppress_config_dump]
-<<<<<<< HEAD
       @without_source = opt[:without_source]
-=======
-      @use_v1_config = opt[:use_v1_config]
-      @usespawn = opt[:usespawn]
       @signame = opt[:signame]
->>>>>>> 8f1a8687
-
-      $platformwin = false
-      if RUBY_PLATFORM.downcase =~ /mswin(?!ce)|mingw|cygwin|bccwin/
-        $platformwin = true
-      end
+
+      $platformwin = /mswin|mingw/ === RUBY_PLATFORM
       if $platformwin
         ruby_path = "\0" * 256
         GetModuleFileName.call(0,ruby_path,256)
@@ -153,7 +144,6 @@
 
       dry_run if @dry_run
       start_daemonize if @daemonize
-<<<<<<< HEAD
       setup_rpc_server if @rpc_endpoint
       if @supervise
         install_supervisor_signal_handlers
@@ -174,28 +164,9 @@
         $log.info "starting fluentd-#{Fluent::VERSION} without supervision"
         run_rpc_server if @rpc_endpoint
         main_process do
-=======
-      unless $platformwin
-        install_supervisor_signal_handlers
-      else
-        if @usespawn == 0
-          install_supervisor_winsigint_handler
-          install_supervisor_signal_handlers
-        end
-      end
-
-      until @finished
-        supervise do
-          read_config
->>>>>>> 8f1a8687
           change_privilege
           init_engine
-          unless $platformwin
-            install_main_process_signal_handlers
-          else
-            install_main_process_winsigint_handler
-            install_main_process_signal_handlers
-          end
+          install_main_process_signal_handlers
           run_configure
           finish_daemonize if @daemonize
           run_engine
@@ -321,24 +292,19 @@
       start_time = Time.now
 
       $log.info "starting fluentd-#{Fluent::VERSION}"
-      $log.info "is windows platform : #{$platformwin}"
 
       unless $platformwin
         @main_pid = fork do
           main_process(&block)
         end
       else
-        if @usespawn == 0
-          fluentd_spawn_cmd = @rubybin_dir+"/ruby.exe '"+@rubybin_dir+"/fluentd' "
-          $fluentdargv.each{|a|
-            fluentd_spawn_cmd << (a + " ")
-          }
-          fluentd_spawn_cmd << ("-U " + Process.pid.to_s)
-          $log.info "spawn command to main (windows) : " + fluentd_spawn_cmd
-          @main_pid = Process.spawn(fluentd_spawn_cmd)
-        else
-          main_process(&block)
-        end
+        fluentd_spawn_cmd = @rubybin_dir+"/ruby.exe '"+@rubybin_dir+"/fluentd' "
+        $fluentdargv.each{|a|
+          fluentd_spawn_cmd << (a + " ")
+        }
+        fluentd_spawn_cmd << ("-U " + Process.pid.to_s)
+        $log.info "spawn command to main (windows) : " + fluentd_spawn_cmd
+        @main_pid = Process.spawn(fluentd_spawn_cmd)
       end
 
       if @daemonize && @wait_daemonize_pipe_w
@@ -349,15 +315,8 @@
         @wait_daemonize_pipe_w = nil
       end
 
-      unless $platformwin
-        Process.waitpid(@main_pid)
-        @main_pid = nil
-      else
-        if @usespawn == 0
-          Process.waitpid(@main_pid)
-        end
-      end
-
+      Process.waitpid(@main_pid)
+      @main_pid = nil
       ecode = $?.to_i
 
       if $platformwin
@@ -404,31 +363,11 @@
     require 'win32/ipc'
     require 'win32/event'
     def install_supervisor_signal_handlers
+      install_supervisor_winsigint_handler
+
       trap :INT do
         $log.debug "fluentd supervisor process get SIGINT"
-<<<<<<< HEAD
         supervisor_sigint_handler
-=======
-        @finished = true
-        unless $platformwin
-          if pid = @main_pid
-            # kill processes only still exists
-            unless Process.waitpid(pid, Process::WNOHANG)
-              begin
-                Process.kill(:INT, pid)
-              rescue Errno::ESRCH
-                # ignore processes already died
-              end
-            end
-          end
-        else
-          begin
-            @evtend.set
-          rescue
-            # nothing to do.
-          end
-        end
->>>>>>> 8f1a8687
       end
 
       trap :TERM do
@@ -436,29 +375,36 @@
         supervisor_sigterm_handler
       end
 
-<<<<<<< HEAD
       trap :HUP do
         $log.debug "fluentd supervisor process get SIGHUP"
         $log.info "restarting"
         supervisor_sighup_handler
-      end
+      end unless $platformwin
 
       trap :USR1 do
         $log.debug "fluentd supervisor process get SIGUSR1"
         supervisor_sigusr1_handler
-      end
+      end unless $platformwin
     end
 
     def supervisor_sigint_handler
       @finished = true
-      if pid = @main_pid
-        # kill processes only still exists
-        unless Process.waitpid(pid, Process::WNOHANG)
-          begin
-            Process.kill(:INT, pid)
-          rescue Errno::ESRCH
-            # ignore processes already died
-          end
+      unless $platformwin
+        if pid = @main_pid
+          # kill processes only still exists
+          unless Process.waitpid(pid, Process::WNOHANG)
+            begin
+              Process.kill(:INT, pid)
+            rescue Errno::ESRCH
+              # ignore processes already died
+            end
+          end
+        end
+      else
+        begin
+          @evtend.set
+        rescue
+          # nothing to do.
         end
       end
     end
@@ -486,27 +432,6 @@
         if pid = @main_pid
           Process.kill(:TERM, pid)
           # don't resuce Erro::ESRSH here (invalid status)
-=======
-      unless $platformwin
-        trap :HUP do
-          $log.debug "fluentd supervisor process get SIGHUP"
-          $log.info "restarting"
-          if pid = @main_pid
-            Process.kill(:TERM, pid)
-            # don't resuce Erro::ESRSH here (invalid status)
-          end
-        end
-      end
-
-      unless $platformwin
-        trap :USR1 do
-          $log.debug "fluentd supervisor process get SIGUSR1"
-          @log.reopen!
-          if pid = @main_pid
-            Process.kill(:USR1, pid)
-            # don't resuce Erro::ESRSH here (invalid status)
-          end
->>>>>>> 8f1a8687
         end
       }.run
     end
@@ -640,31 +565,27 @@
         end
       end
 
-      unless $platformwin
-        trap :HUP do
-          # TODO
-          $log.debug "fluentd main process get SIGHUP"
-        end
-      end
-
-      unless $platformwin
-        trap :USR1 do
-          $log.debug "fluentd main process get SIGUSR1"
-          $log.info "force flushing buffered events"
-          @log.reopen!
-
-          # Creating new thread due to mutex can't lock
-          # in main thread during trap context
-          Thread.new {
-            begin
-              Fluent::Engine.flush!
-              $log.debug "flushing thread: flushed"
-            rescue Exception => e
-              $log.warn "flushing thread error: #{e}"
-            end
-          }.run
-        end
-      end
+      trap :HUP do
+        # TODO
+        $log.debug "fluentd main process get SIGHUP"
+      end unless $platformwin
+
+      trap :USR1 do
+        $log.debug "fluentd main process get SIGUSR1"
+        $log.info "force flushing buffered events"
+        @log.reopen!
+
+        # Creating new thread due to mutex can't lock
+        # in main thread during trap context
+        Thread.new {
+          begin
+            Fluent::Engine.flush!
+            $log.debug "flushing thread: flushed"
+          rescue Exception => e
+            $log.warn "flushing thread error: #{e}"
+          end
+        }.run
+      end unless $platformwin
     end
 
     def run_engine
@@ -672,50 +593,44 @@
     end
 
     def install_supervisor_winsigint_handler
-      @winintname = (@signame == nil) ? "fluentdwinsigint_#{Process.pid}" : @signame
-      @th_sv = Thread.new do 
+      @winintname = @signame || "fluentdwinsigint_#{Process.pid}"
+      @th_sv = Thread.new do
         @evtend = Win32::Event.new(@winintname, true)
         until @evtend.signaled?
           sleep(1)
         end
         @evtend.close
-        winsigint_supervisor 
+
+        @finished = true
+        if pid = @main_pid
+          unless Process.waitpid(pid, Process::WNOHANG)
+            sigx = (@winosvi >= 6.2) ? (:INT) : (:KILL)
+            begin
+              Process.kill(sigx, pid)
+            rescue Errno::ESRCH
+              # ignore processes already died
+            end
+          end
+        end
       end
     end
 
     def install_main_process_winsigint_handler
-      @winintname = (@signame == nil) ? "fluentdwinsigint_#{@usespawn}" : @signame
+      @winintname = @signame || "fluentdwinsigint_#{Process.ppid}"
       @th_ma = Thread.new do
         @evtend = Win32::Event.open(@winintname)
         until @evtend.signaled?
           sleep(1)
         end
         @evtend.close
-        winsigint_main_process 
+
+        unless @finished
+          @finished = true
+          $log.debug "getting start to shutdown main process"
+          Fluent::Engine.stop
+        end
       end
       $log.debug "install_main_process_winsigint_handler***** installed main winsiginthandler"
-    end
-
-    def winsigint_supervisor
-      @finished = true
-      if pid = @main_pid
-        unless Process.waitpid(pid, Process::WNOHANG)
-          sigx = (@winosvi >= 6.2) ? (:INT) : (:KILL)
-          begin
-            Process.kill(sigx, pid)
-          rescue Errno::ESRCH
-            # ignore processes already died
-          end
-        end
-      end
-    end
-
-    def winsigint_main_process
-      unless @finished
-        @finished = true
-        $log.debug "getting start to shutdown main process"
-        Fluent::Engine.stop
-      end
     end
   end
 end